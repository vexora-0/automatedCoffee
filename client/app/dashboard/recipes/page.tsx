"use client";

import { useState } from "react";
import Link from "next/link";
import { Button } from "@/components/ui/button";
import { Card, CardContent, CardHeader, CardTitle } from "@/components/ui/card";
import { Input } from "@/components/ui/input";
import { Label } from "@/components/ui/label";
import { Textarea } from "@/components/ui/textarea";
import {
  Select,
  SelectContent,
  SelectItem,
  SelectTrigger,
  SelectValue,
} from "@/components/ui/select";
import {
  Table,
  TableBody,
  TableCell,
  TableHead,
  TableHeader,
  TableRow,
} from "@/components/ui/table";
import {
  Dialog,
  DialogContent,
  DialogDescription,
  DialogFooter,
  DialogHeader,
  DialogTitle,
  DialogTrigger,
} from "@/components/ui/dialog";
import {
  AlertDialog,
  AlertDialogAction,
  AlertDialogCancel,
  AlertDialogContent,
  AlertDialogDescription,
  AlertDialogFooter,
  AlertDialogHeader,
  AlertDialogTitle,
  AlertDialogTrigger,
} from "@/components/ui/alert-dialog";
import { useToast } from "@/components/ui/use-toast";
import {
  useRecipes,
  useRecipeCategories,
  useIngredients,
} from "@/lib/api/hooks";
import { recipeService } from "@/lib/api/services";
import { Recipe, RecipeFormData, Ingredient } from "@/lib/api/types";
import { Skeleton } from "@/components/ui/skeleton";
import { Badge } from "@/components/ui/badge";
import { ScrollArea } from "@/components/ui/scroll-area";
import { cn } from "@/lib/utils";
import {
  ArrowLeft,
  Plus,
  Pencil,
  Trash2,
  Coffee,
  Scale,
  Clock,
} from "lucide-react";

interface IngredientWithQuantity extends Ingredient {
  quantity: number;
}

export default function RecipesManagement() {
  const { recipes, isLoading, mutate } = useRecipes();
  const { categories, isLoading: categoriesLoading } = useRecipeCategories();
  const { ingredients, isLoading: ingredientsLoading } = useIngredients();

  const [isCreating, setIsCreating] = useState(false);
  const [isEditing, setIsEditing] = useState(false);
  const [currentRecipe, setCurrentRecipe] = useState<Partial<Recipe> | null>(
    null
  );
  const [selectedIngredients, setSelectedIngredients] = useState<
    IngredientWithQuantity[]
  >([]);
  const [ingredientToAdd, setIngredientToAdd] = useState("");
  const [ingredientQuantity, setIngredientQuantity] = useState(0);

  const [formData, setFormData] = useState<RecipeFormData>({
    name: "",
    description: "",
    category_id: "",
    price: 0,
    image_url: "",
    calories: 0,
    protein: 0,
    carbs: 0,
    fat: 0,
    sugar: 0,
    ingredients: [],
  });

  const { toast } = useToast();

  const resetForm = () => {
    setFormData({
      name: "",
      description: "",
      category_id: "",
      price: 0,
      image_url: "",
      calories: 0,
      protein: 0,
      carbs: 0,
      fat: 0,
      sugar: 0,
      ingredients: [],
    });
    setSelectedIngredients([]);
    setIngredientToAdd("");
    setIngredientQuantity(0);
  };

  const handleInputChange = (
    e: React.ChangeEvent<HTMLInputElement | HTMLTextAreaElement>
  ) => {
    const { name, value } = e.target;
    setFormData((prev) => ({
      ...prev,
      [name]:
        name === "price" ||
        name === "calories" ||
        name === "protein" ||
        name === "carbs" ||
        name === "fat" ||
        name === "sugar"
          ? parseFloat(value)
          : value,
    }));
  };

  const handleSelectChange = (name: string, value: string) => {
    setFormData((prev) => ({ ...prev, [name]: value }));
  };

  const handleAddIngredient = () => {
    if (!ingredientToAdd || ingredientQuantity <= 0) return;

    const ingredient = ingredients.find(
      (i) => i.ingredient_id === ingredientToAdd
    );
    if (!ingredient) return;

    // Check if ingredient already exists
    const exists = selectedIngredients.some(
      (i) => i.ingredient_id === ingredientToAdd
    );
    if (exists) {
      // Update quantity if already exists
      setSelectedIngredients((prev) =>
        prev.map((i) =>
          i.ingredient_id === ingredientToAdd
            ? { ...i, quantity: ingredientQuantity }
            : i
        )
      );
    } else {
      // Add new ingredient with quantity
      setSelectedIngredients((prev) => [
        ...prev,
        { ...ingredient, quantity: ingredientQuantity },
      ]);
    }

    // Reset ingredient selection
    setIngredientToAdd("");
    setIngredientQuantity(0);
  };

  const handleRemoveIngredient = (ingredientId: string) => {
    setSelectedIngredients((prev) =>
      prev.filter((i) => i.ingredient_id !== ingredientId)
    );
  };

  const prepareFormData = (): RecipeFormData => {
    return {
      ...formData,
      ingredients: selectedIngredients.map((i) => ({
        ingredient_id: i.ingredient_id,
        quantity: i.quantity,
      })),
    };
  };

  const handleCreateRecipe = async () => {
    const recipeData = prepareFormData();

    try {
      await recipeService.createRecipe(recipeData);
      await mutate();
      resetForm();
      setIsCreating(false);
      toast({
        title: "Success",
        description: "Recipe created successfully",
      });
    } catch (error) {
      console.error("Error creating recipe:", error);
      toast({
        title: "Error",
        description: "Failed to create recipe",
        variant: "destructive",
      });
    }
  };

  const handleEditRecipe = (recipe: Recipe) => {
    setCurrentRecipe(recipe);
    setFormData({
      name: recipe.name,
      description: recipe.description,
      category_id: recipe.category_id,
      price: recipe.price,
      image_url: recipe.image_url,
      calories: recipe.calories,
      protein: recipe.protein,
      carbs: recipe.carbs,
      fat: recipe.fat,
      sugar: recipe.sugar,
    });

    // Fetch recipe ingredients and populate selectedIngredients
    // For this example, we'll just set it empty - in a real app you'd load the ingredients
    setSelectedIngredients([]);

    setIsEditing(true);
  };

  const handleUpdateRecipe = async () => {
    if (!currentRecipe?.recipe_id) return;

    const recipeData = prepareFormData();

    try {
      await recipeService.updateRecipe(currentRecipe.recipe_id, recipeData);
      await mutate();
      resetForm();
      setCurrentRecipe(null);
      setIsEditing(false);
      toast({
        title: "Success",
        description: "Recipe updated successfully",
      });
    } catch (error) {
      console.error("Error updating recipe:", error);
      toast({
        title: "Error",
        description: "Failed to update recipe",
        variant: "destructive",
      });
    }
  };

  const handleDeleteRecipe = async (recipeId: string) => {
    try {
      await recipeService.deleteRecipe(recipeId);
      await mutate();
      toast({
        title: "Success",
        description: "Recipe deleted successfully",
      });
    } catch (error) {
      console.error("Error deleting recipe:", error);
      toast({
        title: "Error",
        description: "Failed to delete recipe",
        variant: "destructive",
      });
    }
  };

  // Loading skeleton components
  const RecipesSkeleton = () => (
    <div className="space-y-4">
      <Skeleton className="h-8 w-1/3" />
      <div className="space-y-2">
        {[1, 2, 3, 4].map((i) => (
          <Skeleton key={i} className="h-16 w-full" />
        ))}
      </div>
    </div>
  );

  const RecipeFormSkeleton = () => (
    <div className="space-y-4">
      <div className="grid grid-cols-2 gap-4">
        <Skeleton className="h-10" />
        <Skeleton className="h-10" />
      </div>
      <Skeleton className="h-24" />
      <div className="grid grid-cols-2 gap-4">
        <Skeleton className="h-10" />
        <Skeleton className="h-10" />
      </div>
    </div>
  );

  return (
    <div className="container mx-auto py-10 space-y-8">
      <div className="flex justify-between items-center">
        <div className="space-y-1">
          <h1 className="text-4xl font-bold tracking-tight">Recipes</h1>
          <p className="text-muted-foreground text-lg">
            Create and manage your coffee recipes
          </p>
        </div>
        <div className="flex space-x-2">
          <Link href="/dashboard">
            <Button variant="outline" size="lg">
              <ArrowLeft className="mr-2 h-4 w-4" />
              Back to Dashboard
            </Button>
          </Link>
          <Dialog open={isCreating} onOpenChange={setIsCreating}>
            <DialogTrigger asChild>
              <Button size="lg">
                <Plus className="mr-2 h-4 w-4" />
                Add New Recipe
              </Button>
            </DialogTrigger>
            <DialogContent className="max-w-3xl">
              <DialogHeader>
                <DialogTitle>Create New Recipe</DialogTitle>
                <DialogDescription>
                  Add a new coffee recipe with ingredients and nutritional
                  information
                </DialogDescription>
              </DialogHeader>
              <ScrollArea className="h-[calc(100vh-12rem)]">
                <div className="grid grid-cols-2 gap-6 py-4 pr-6">
                  <div className="space-y-4">
                    <div className="space-y-2">
                      <Label htmlFor="name">Name</Label>
                      <Input
                        id="name"
                        name="name"
                        value={formData.name}
                        onChange={handleInputChange}
                        placeholder="e.g. Cappuccino"
                      />
                    </div>

                    <div className="space-y-2">
                      <Label htmlFor="description">Description</Label>
                      <Textarea
                        id="description"
                        name="description"
                        value={formData.description}
                        onChange={handleInputChange}
                        placeholder="Describe the recipe"
                        rows={3}
                      />
                    </div>

                    <div className="space-y-2">
                      <Label htmlFor="category">Category</Label>
                      <Select
                        value={formData.category_id}
                        onValueChange={(value) =>
                          handleSelectChange("category_id", value)
                        }
                      >
                        <SelectTrigger>
                          <SelectValue placeholder="Select a category" />
                        </SelectTrigger>
                        <SelectContent>
                          {categoriesLoading ? (
                            <SelectItem value="">Loading categories...</SelectItem>
                          ) : (
                            categories?.map((category) => (
                              <SelectItem
                                key={category.category_id}
                                value={category.category_id}
                              >
                                {category.name}
                              </SelectItem>
                            ))
                          )}
                        </SelectContent>
                      </Select>
                    </div>

                    <div className="space-y-2">
                      <Label htmlFor="price">Price ($)</Label>
                      <Input
                        id="price"
                        name="price"
                        type="number"
                        value={formData.price}
                        onChange={handleInputChange}
                        min={0}
                        step={0.01}
                      />
                    </div>

                    <div className="space-y-2">
                      <Label htmlFor="image_url">Image URL</Label>
                      <Input
                        id="image_url"
                        name="image_url"
                        value={formData.image_url}
                        onChange={handleInputChange}
                        placeholder="e.g. https://example.com/image.jpg"
                      />
                    </div>
                  </div>

                  <div className="space-y-4">
                    <div className="grid grid-cols-2 gap-4">
                      <div className="space-y-2">
                        <Label htmlFor="calories">Calories</Label>
                        <Input
                          id="calories"
                          name="calories"
                          type="number"
                          value={formData.calories}
                          onChange={handleInputChange}
                          min={0}
                        />
                      </div>
                      <div className="space-y-2">
                        <Label htmlFor="protein">Protein (g)</Label>
                        <Input
                          id="protein"
                          name="protein"
                          type="number"
                          value={formData.protein}
                          onChange={handleInputChange}
                          min={0}
                          step={0.1}
                        />
                      </div>
                    </div>

                    <div className="grid grid-cols-2 gap-4">
                      <div className="space-y-2">
                        <Label htmlFor="carbs">Carbs (g)</Label>
                        <Input
                          id="carbs"
                          name="carbs"
                          type="number"
                          value={formData.carbs}
                          onChange={handleInputChange}
                          min={0}
                          step={0.1}
                        />
                      </div>
                      <div className="space-y-2">
                        <Label htmlFor="fat">Fat (g)</Label>
                        <Input
                          id="fat"
                          name="fat"
                          type="number"
                          value={formData.fat}
                          onChange={handleInputChange}
                          min={0}
                          step={0.1}
                        />
                      </div>
                    </div>

                    <div className="space-y-2">
                      <Label htmlFor="sugar">Sugar (g)</Label>
                      <Input
                        id="sugar"
                        name="sugar"
                        type="number"
                        value={formData.sugar}
                        onChange={handleInputChange}
                        min={0}
                        step={0.1}
                      />
                    </div>
                  </div>

                  <div className="col-span-2 space-y-4 border-t pt-4">
                    <h3 className="font-medium">Recipe Ingredients</h3>

                    <div className="grid grid-cols-3 gap-4">
                      <div className="col-span-2">
                        <Label htmlFor="ingredient">Ingredient</Label>
                        <Select
                          value={ingredientToAdd}
                          onValueChange={setIngredientToAdd}
                        >
                          <SelectTrigger>
                            <SelectValue placeholder="Select an ingredient" />
                          </SelectTrigger>
                          <SelectContent>
                            {ingredientsLoading ? (
                              <SelectItem value="">Loading ingredients...</SelectItem>
                            ) : (
                              ingredients?.map((ingredient) => (
                                <SelectItem
                                  key={ingredient.ingredient_id}
                                  value={ingredient.ingredient_id}
                                >
                                  {ingredient.name} ({ingredient.unit})
                                </SelectItem>
                              ))
                            )}
                          </SelectContent>
                        </Select>
                      </div>
                      <div>
                        <Label htmlFor="quantity">Quantity</Label>
                        <div className="flex items-center space-x-2">
                          <Input
                            id="quantity"
                            type="number"
                            value={ingredientQuantity || ""}
                            onChange={(e) =>
                              setIngredientQuantity(parseFloat(e.target.value))
                            }
                            min={0}
                            step={1}
                          />
                          <Button
                            type="button"
                            onClick={handleAddIngredient}
                            disabled={!ingredientToAdd || ingredientQuantity <= 0}
                          >
                            Add
                          </Button>
                        </div>
                      </div>
                    </div>

                    {selectedIngredients.length > 0 ? (
                      <div className="rounded-md border">
                        <Table>
                          <TableHeader>
                            <TableRow>
                              <TableHead>Ingredient</TableHead>
                              <TableHead>Quantity</TableHead>
                              <TableHead>Unit</TableHead>
                              <TableHead className="text-right">Actions</TableHead>
                            </TableRow>
                          </TableHeader>
                          <TableBody>
                            {selectedIngredients.map((ingredient) => (
                              <TableRow key={ingredient.ingredient_id}>
                                <TableCell className="font-medium">
                                  {ingredient.name}
                                </TableCell>
                                <TableCell>{ingredient.quantity}</TableCell>
                                <TableCell>
                                  <Badge variant="secondary">
                                    {ingredient.unit}
                                  </Badge>
                                </TableCell>
                                <TableCell className="text-right">
                                  <Button
                                    variant="ghost"
                                    size="sm"
                                    onClick={() =>
                                      handleRemoveIngredient(
                                        ingredient.ingredient_id
                                      )
                                    }
                                  >
                                    <Trash2 className="h-4 w-4 text-destructive" />
                                  </Button>
                                </TableCell>
                              </TableRow>
                            ))}
                          </TableBody>
                        </Table>
                      </div>
                    ) : (
                      <div className="text-center py-8 text-muted-foreground border rounded-md">
                        No ingredients added yet.
                      </div>
                    )}
                  </div>
                </div>
              </ScrollArea>
              <DialogFooter>
                <Button variant="outline" onClick={() => setIsCreating(false)}>
                  Cancel
                </Button>
                <Button
                  onClick={handleCreateRecipe}
                  disabled={
                    !formData.name ||
                    !formData.category_id ||
                    selectedIngredients.length === 0
                  }
                >
                  Create Recipe
                </Button>
              </DialogFooter>
            </DialogContent>
          </Dialog>
        </div>
      </div>

      <Card className="border-none shadow-lg">
        <CardHeader className="border-b bg-muted/50">
          <CardTitle className="text-xl">Recipes List</CardTitle>
        </CardHeader>
        <CardContent className="p-6">
          {isLoading ? (
            <RecipesSkeleton />
          ) : recipes.length === 0 ? (
            <div className="text-center py-12 text-muted-foreground">
              No recipes found. Create your first recipe to get started.
            </div>
          ) : (
<<<<<<< HEAD
            <Table>
              <TableHeader>
                <TableRow>
                  <TableHead>Name</TableHead>
                  <TableHead>Category</TableHead>
                  <TableHead>Price</TableHead>
                  <TableHead className="text-right">Actions</TableHead>
                </TableRow>
              </TableHeader>
              <TableBody>
                {recipes.map((recipe) => (
                  <TableRow key={recipe.recipe_id}>
                    <TableCell className="font-medium">{recipe.name}</TableCell>
                    <TableCell>
                      {categoriesLoading
                        ? "Loading..."
                        : categories?.find(
                            (c) => c.category_id === recipe.category_id
                          )?.name || "Unknown"}
                    </TableCell>
                    <TableCell>${recipe.price.toFixed(2)}</TableCell>
                    <TableCell className="text-right">
                      <div className="flex justify-end space-x-2">
                        <Button
                          variant="outline"
                          size="sm"
                          onClick={() => handleEditRecipe(recipe)}
                        >
                          Edit
                        </Button>
                        <AlertDialog>
                          <AlertDialogTrigger asChild>
                            <Button variant="destructive" size="sm">
                              Delete
                            </Button>
                          </AlertDialogTrigger>
                          <AlertDialogContent>
                            <AlertDialogHeader>
                              <AlertDialogTitle>Are you sure?</AlertDialogTitle>
                              <AlertDialogDescription>
                                This will permanently delete the recipe &quot;
                                {recipe.name}&quot;. This action cannot be
                                undone.
                              </AlertDialogDescription>
                            </AlertDialogHeader>
                            <AlertDialogFooter>
                              <AlertDialogCancel>Cancel</AlertDialogCancel>
                              <AlertDialogAction
                                onClick={() =>
                                  handleDeleteRecipe(recipe.recipe_id)
                                }
                              >
                                Delete
                              </AlertDialogAction>
                            </AlertDialogFooter>
                          </AlertDialogContent>
                        </AlertDialog>
                      </div>
                    </TableCell>
=======
            <div className="rounded-md border">
              <Table>
                <TableHeader>
                  <TableRow>
                    <TableHead>Name</TableHead>
                    <TableHead>Category</TableHead>
                    <TableHead>Price</TableHead>
                    <TableHead>Nutrition</TableHead>
                    <TableHead className="text-right">Actions</TableHead>
>>>>>>> 8bbb57c2
                  </TableRow>
                </TableHeader>
                <TableBody>
                  {recipes.map((recipe) => (
                    <TableRow key={recipe.recipe_id}>
                      <TableCell className="font-medium">{recipe.name}</TableCell>
                      <TableCell>
                        {categoriesLoading ? (
                          "Loading..."
                        ) : (
                          <Badge variant="secondary">
                            {categories?.find(
                              (c) => c.category_id === recipe.category_id
                            )?.name || "Unknown"}
                          </Badge>
                        )}
                      </TableCell>
                      <TableCell>${recipe.price.toFixed(2)}</TableCell>
                      <TableCell>
                        <div className="flex items-center space-x-2">
                          <Badge variant="outline">
                            <Coffee className="h-3 w-3 mr-1" />
                            {recipe.calories} cal
                          </Badge>
                          <Badge variant="outline">
                            <Scale className="h-3 w-3 mr-1" />
                            {recipe.protein}g protein
                          </Badge>
                        </div>
                      </TableCell>
                      <TableCell className="text-right">
                        <div className="flex justify-end space-x-2">
                          <Button
                            variant="ghost"
                            size="sm"
                            onClick={() => handleEditRecipe(recipe)}
                          >
                            <Pencil className="h-4 w-4" />
                          </Button>
                          <AlertDialog>
                            <AlertDialogTrigger asChild>
                              <Button variant="ghost" size="sm">
                                <Trash2 className="h-4 w-4 text-destructive" />
                              </Button>
                            </AlertDialogTrigger>
                            <AlertDialogContent>
                              <AlertDialogHeader>
                                <AlertDialogTitle>Are you sure?</AlertDialogTitle>
                                <AlertDialogDescription>
                                  This will permanently delete the recipe "
                                  {recipe.name}". This action cannot be undone.
                                </AlertDialogDescription>
                              </AlertDialogHeader>
                              <AlertDialogFooter>
                                <AlertDialogCancel>Cancel</AlertDialogCancel>
                                <AlertDialogAction
                                  onClick={() =>
                                    handleDeleteRecipe(recipe.recipe_id)
                                  }
                                  className="bg-destructive text-destructive-foreground hover:bg-destructive/90"
                                >
                                  Delete
                                </AlertDialogAction>
                              </AlertDialogFooter>
                            </AlertDialogContent>
                          </AlertDialog>
                        </div>
                      </TableCell>
                    </TableRow>
                  ))}
                </TableBody>
              </Table>
            </div>
          )}
        </CardContent>
      </Card>

      {/* Edit Dialog */}
      <Dialog open={isEditing} onOpenChange={setIsEditing}>
        <DialogContent className="max-w-3xl">
          <DialogHeader>
            <DialogTitle>Edit Recipe</DialogTitle>
            <DialogDescription>
              Update the recipe details and ingredients
            </DialogDescription>
          </DialogHeader>
          <ScrollArea className="h-[calc(100vh-12rem)]">
            <div className="grid grid-cols-2 gap-6 py-4 pr-6">
              <div className="space-y-4">
                <div>
                  <Label htmlFor="edit-name">Name</Label>
                  <Input
                    id="edit-name"
                    name="name"
                    value={formData.name}
                    onChange={handleInputChange}
                  />
                </div>

                <div>
                  <Label htmlFor="edit-description">Description</Label>
                  <Textarea
                    id="edit-description"
                    name="description"
                    value={formData.description}
                    onChange={handleInputChange}
                    rows={3}
                  />
                </div>

                <div>
                  <Label htmlFor="edit-category">Category</Label>
                  <Select
                    value={formData.category_id}
                    onValueChange={(value) =>
                      handleSelectChange("category_id", value)
                    }
                  >
                    <SelectTrigger>
                      <SelectValue placeholder="Select a category" />
                    </SelectTrigger>
                    <SelectContent>
                      {categoriesLoading ? (
                        <SelectItem value="">Loading categories...</SelectItem>
                      ) : (
                        categories?.map((category) => (
                          <SelectItem
                            key={category.category_id}
                            value={category.category_id}
                          >
                            {category.name}
                          </SelectItem>
                        ))
                      )}
                    </SelectContent>
                  </Select>
                </div>

                <div>
                  <Label htmlFor="edit-price">Price ($)</Label>
                  <Input
                    id="edit-price"
                    name="price"
                    type="number"
                    value={formData.price}
                    onChange={handleInputChange}
                    min={0}
                    step={0.01}
                  />
                </div>

                <div>
                  <Label htmlFor="edit-image-url">Image URL</Label>
                  <Input
                    id="edit-image-url"
                    name="image_url"
                    value={formData.image_url}
                    onChange={handleInputChange}
                    placeholder="e.g. https://example.com/image.jpg"
                  />
                </div>
              </div>

              <div className="space-y-4">
                <div className="grid grid-cols-2 gap-4">
                  <div>
                    <Label htmlFor="edit-calories">Calories</Label>
                    <Input
                      id="edit-calories"
                      name="calories"
                      type="number"
                      value={formData.calories}
                      onChange={handleInputChange}
                      min={0}
                    />
                  </div>
                  <div>
                    <Label htmlFor="edit-protein">Protein (g)</Label>
                    <Input
                      id="edit-protein"
                      name="protein"
                      type="number"
                      value={formData.protein}
                      onChange={handleInputChange}
                      min={0}
                      step={0.1}
                    />
                  </div>
                </div>

                <div className="grid grid-cols-2 gap-4">
                  <div>
                    <Label htmlFor="edit-carbs">Carbs (g)</Label>
                    <Input
                      id="edit-carbs"
                      name="carbs"
                      type="number"
                      value={formData.carbs}
                      onChange={handleInputChange}
                      min={0}
                      step={0.1}
                    />
                  </div>
                  <div>
                    <Label htmlFor="edit-fat">Fat (g)</Label>
                    <Input
                      id="edit-fat"
                      name="fat"
                      type="number"
                      value={formData.fat}
                      onChange={handleInputChange}
                      min={0}
                      step={0.1}
                    />
                  </div>
                </div>

                <div>
                  <Label htmlFor="edit-sugar">Sugar (g)</Label>
                  <Input
                    id="edit-sugar"
                    name="sugar"
                    type="number"
                    value={formData.sugar}
                    onChange={handleInputChange}
                    min={0}
                    step={0.1}
                  />
                </div>
              </div>

              <div className="col-span-2 space-y-4 border-t pt-4">
                <h3 className="font-medium">Recipe Ingredients</h3>

                <div className="grid grid-cols-3 gap-4">
                  <div className="col-span-2">
                    <Label htmlFor="edit-ingredient">Ingredient</Label>
                    <Select
                      value={ingredientToAdd}
                      onValueChange={setIngredientToAdd}
                    >
                      <SelectTrigger>
                        <SelectValue placeholder="Select an ingredient" />
                      </SelectTrigger>
                      <SelectContent>
                        {ingredientsLoading ? (
                          <SelectItem value="">Loading ingredients...</SelectItem>
                        ) : (
                          ingredients?.map((ingredient) => (
                            <SelectItem
                              key={ingredient.ingredient_id}
                              value={ingredient.ingredient_id}
                            >
                              {ingredient.name} ({ingredient.unit})
                            </SelectItem>
                          ))
                        )}
                      </SelectContent>
                    </Select>
                  </div>
                  <div>
                    <Label htmlFor="edit-quantity">Quantity</Label>
                    <div className="flex items-center space-x-2">
                      <Input
                        id="edit-quantity"
                        type="number"
                        value={ingredientQuantity || ""}
                        onChange={(e) =>
                          setIngredientQuantity(parseFloat(e.target.value))
                        }
                        min={0}
                        step={1}
                      />
                      <Button
                        type="button"
                        onClick={handleAddIngredient}
                        disabled={!ingredientToAdd || ingredientQuantity <= 0}
                      >
                        Add
                      </Button>
                    </div>
                  </div>
                </div>

                {selectedIngredients.length > 0 ? (
                  <div className="rounded-md border">
                    <Table>
                      <TableHeader>
                        <TableRow>
                          <TableHead>Ingredient</TableHead>
                          <TableHead>Quantity</TableHead>
                          <TableHead>Unit</TableHead>
                          <TableHead className="text-right">Actions</TableHead>
                        </TableRow>
                      </TableHeader>
                      <TableBody>
                        {selectedIngredients.map((ingredient) => (
                          <TableRow key={ingredient.ingredient_id}>
                            <TableCell className="font-medium">
                              {ingredient.name}
                            </TableCell>
                            <TableCell>{ingredient.quantity}</TableCell>
                            <TableCell>
                              <Badge variant="secondary">
                                {ingredient.unit}
                              </Badge>
                            </TableCell>
                            <TableCell className="text-right">
                              <Button
                                variant="ghost"
                                size="sm"
                                onClick={() =>
                                  handleRemoveIngredient(
                                    ingredient.ingredient_id
                                  )
                                }
                              >
                                <Trash2 className="h-4 w-4 text-destructive" />
                              </Button>
                            </TableCell>
                          </TableRow>
                        ))}
                      </TableBody>
                    </Table>
                  </div>
                ) : (
                  <div className="text-center py-8 text-muted-foreground border rounded-md">
                    No ingredients added yet.
                  </div>
                )}
              </div>
            </div>
          </ScrollArea>
          <DialogFooter>
            <Button variant="outline" onClick={() => setIsEditing(false)}>
              Cancel
            </Button>
            <Button
              onClick={handleUpdateRecipe}
              disabled={!formData.name || !formData.category_id}
            >
              Update Recipe
            </Button>
          </DialogFooter>
        </DialogContent>
      </Dialog>
    </div>
  );
}<|MERGE_RESOLUTION|>--- conflicted
+++ resolved
@@ -616,67 +616,6 @@
               No recipes found. Create your first recipe to get started.
             </div>
           ) : (
-<<<<<<< HEAD
-            <Table>
-              <TableHeader>
-                <TableRow>
-                  <TableHead>Name</TableHead>
-                  <TableHead>Category</TableHead>
-                  <TableHead>Price</TableHead>
-                  <TableHead className="text-right">Actions</TableHead>
-                </TableRow>
-              </TableHeader>
-              <TableBody>
-                {recipes.map((recipe) => (
-                  <TableRow key={recipe.recipe_id}>
-                    <TableCell className="font-medium">{recipe.name}</TableCell>
-                    <TableCell>
-                      {categoriesLoading
-                        ? "Loading..."
-                        : categories?.find(
-                            (c) => c.category_id === recipe.category_id
-                          )?.name || "Unknown"}
-                    </TableCell>
-                    <TableCell>${recipe.price.toFixed(2)}</TableCell>
-                    <TableCell className="text-right">
-                      <div className="flex justify-end space-x-2">
-                        <Button
-                          variant="outline"
-                          size="sm"
-                          onClick={() => handleEditRecipe(recipe)}
-                        >
-                          Edit
-                        </Button>
-                        <AlertDialog>
-                          <AlertDialogTrigger asChild>
-                            <Button variant="destructive" size="sm">
-                              Delete
-                            </Button>
-                          </AlertDialogTrigger>
-                          <AlertDialogContent>
-                            <AlertDialogHeader>
-                              <AlertDialogTitle>Are you sure?</AlertDialogTitle>
-                              <AlertDialogDescription>
-                                This will permanently delete the recipe &quot;
-                                {recipe.name}&quot;. This action cannot be
-                                undone.
-                              </AlertDialogDescription>
-                            </AlertDialogHeader>
-                            <AlertDialogFooter>
-                              <AlertDialogCancel>Cancel</AlertDialogCancel>
-                              <AlertDialogAction
-                                onClick={() =>
-                                  handleDeleteRecipe(recipe.recipe_id)
-                                }
-                              >
-                                Delete
-                              </AlertDialogAction>
-                            </AlertDialogFooter>
-                          </AlertDialogContent>
-                        </AlertDialog>
-                      </div>
-                    </TableCell>
-=======
             <div className="rounded-md border">
               <Table>
                 <TableHeader>
@@ -686,7 +625,6 @@
                     <TableHead>Price</TableHead>
                     <TableHead>Nutrition</TableHead>
                     <TableHead className="text-right">Actions</TableHead>
->>>>>>> 8bbb57c2
                   </TableRow>
                 </TableHeader>
                 <TableBody>
